--- conflicted
+++ resolved
@@ -9,18 +9,9 @@
   unlistenMessage,
   getTransactionLifecycleMessage
 } from "../message/outbound"
-import { InboundMessage, InboundMessageType } from "../message/inbound"
+import { InboundMessage } from "../message/inbound"
 import { EoswsListeners } from "./listeners"
 
-<<<<<<< HEAD
-export interface ApiTokenInfo {
-  token: string
-  expires_at: number
-}
-
-export type HttpClient = <T = any>(url: string, options?: any) => Promise<T>
-
-=======
 /**
  * Represents a single WebSocket stream operation against the client. This is what
  * you actually as return type of calling one of the listening operator like
@@ -33,7 +24,13 @@
   unlisten: () => void
 }
 
->>>>>>> e70ad42d
+export interface ApiTokenInfo {
+  token: string
+  expires_at: number
+}
+
+export type HttpClient = <T = any>(url: string, options?: any) => Promise<T>
+
 export class EoswsClient {
   public socket: EoswsSocket
   public listeners: EoswsListeners
@@ -110,7 +107,7 @@
   private createListenerWithSend(message: OutboundMessage<any>) {
     const reqId = message.req_id!
     const onMessage = (callback: SocketMessageListener) => {
-      this.listeners.addListener({ reqId, callback, subscribtionMessage: message })
+      this.listeners.addListener({ reqId, callback, subscriptionMessage: message })
       this.socket.send(message)
     }
 
